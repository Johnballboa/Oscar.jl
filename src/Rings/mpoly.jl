#module MPolyModule

export PolynomialRing, total_degree, degree,  MPolyIdeal, MPolyElem, ideal, coordinates,
       jacobi_matrix, jacobi_ideal,  normalize, divrem, is_primary, is_prime

##############################################################################
#
# could/ should be in AbstractAlgebra
#
# some sugar to make creation of strange rings easier
# possibly lacks the passing of the ordering...
##############################################################################

#TODO: reduce = divrem in Nemo. Should be faster - if we have the correct basis

#allows
# PolynomialRing(QQ, :a=>1:3, "b"=>1:3, "c=>1:5:10)
# -> QQx, [a1, a2, a3], [b1 ,b2, b3], ....

function PolynomialRing(R::AbstractAlgebra.Ring, v1::Pair{<:Union{String, Symbol}, <:Any}, v...; cached::Bool = false, ordering::Symbol = :lex)
  w = (v1, v...)
  str = _make_strings(w)
  strings = vcat(str...)
  Rx, c = PolynomialRing(R, strings, cached = cached, ordering = ordering)
  # Now we need to collect the variables
  # We do it recursively to make it type stable
  Rx, _collect_variables(c, w)...
end

# To print [1, 2, 3] or (1, 2, 3) as "1, 2, 3"
function _print_comma_list(i)
  s = IOBuffer()
  print(s, i[1])
  for j in 2:length(i)
    print(s, ", ", i[j])
  end
  return String(take!(s))
end

# To turn "x", 'x' or :x, (1, 2, 3) into x[1, 2, 3]

_make_variable(a, i) = _make_variable(String(a), i)

function _make_variable(a::String, i)
  ii = _print_comma_list(i)
  if occursin('#', a)
    aa = replace(a, '#' => "$ii")
  else
    if Hecke.inNotebook()
      aa = "$(a)_{$ii}"
    else
      aa = "$a[$ii]"
    end
  end
  return aa
end

# Type stable recursive function to create strings from "a" => 1:2 or
# "a" => (1:3, 1:3)
function _make_strings(v::Pair{<:Union{String, Symbol}, <: Any})
  lv = last(v)
  if lv isa Tuple
    p = Iterators.product(lv...)
  else
    p = lv
  end
  res = String[]
  a = first(v)
  for i in p
    push!(res, _make_variable(a, i))
  end
  return res
end

function _make_strings(v)
  s = _make_strings(first(v))
  if length(v) == 1
    return (s, )
  end
  return tuple(s, _make_strings(Base.tail(v))...)
end

# Type stable recursive function that given a vector of
# variables (or any polynomials) and v = "a" => 1:2 or "a" =>
# (1:2, 1:3) extracts the first variables into an
# n-dimensional array with the given dimensions.
# For example, _collect_variables([x1, x2, x3, x4, x5], "a" => (1:2, 1:2))
# returns [x1 x3; x2 x4], 5
function _collect_variables(c::Vector, v::Pair, start = 1)
  lv = last(v)
  if lv isa Tuple
    res = Array{eltype(c)}(undef, map(length, lv))
  else
    res = Vector{eltype(c)}(undef, length(lv))
  end
  for i in eachindex(res)
    res[i] = c[start]
    start += 1
  end
  return res, start
end

function _collect_variables(c, v, start = 1)
  s, next = _collect_variables(c, first(v), start)
  if length(v) == 1
    return (s, )
  end
  return tuple(s, _collect_variables(c, Base.tail(v), next)...)
end

function Base.getindex(R::MPolyRing, i::Int)
  i == 0 && return zero(R)
  return gen(R, i)
end

ngens(F::AbstractAlgebra.Generic.FracField{T}) where {T <: MPolyElem} = ngens(base_ring(F))

function gen(F::AbstractAlgebra.Generic.FracField{T}) where {T <: PolyElem}
  return F(gen(base_ring(F)))
end

function gen(F::AbstractAlgebra.Generic.FracField{T}, i::Int) where {T <: MPolyElem}
  return F(gen(base_ring(F), i))
end

function gens(F::AbstractAlgebra.Generic.FracField{T}) where {T <: Union{PolyElem, MPolyElem}}
  return map(F, gens(base_ring(F)))
end

function Base.getindex(F::AbstractAlgebra.Generic.FracField{T}, i::Int) where {T <: MPolyElem}
  i == 0 && return zero(F)
  return gen(F, i)
end

######################################################################
# pretty printing for iJulia notebooks..
#

function Base.show(io::IO, mime::IJuliaMime, R::MPolyRing)
  io = IOContext(io, :compact => true)
  print(io, "\$")
  math_html(io, R)
  print(io, "\$")
end

function math_html(io::IO, R::MPolyRing)
  print(io, "\\text{Multivariate Polynomial Ring in $(nvars(R)) variables:} ")
  math_html(io, gens(R))
  print(io, "\\text{ over }")
  math_html(io, base_ring(R))
end

###################################################

using .Orderings
export lex, deglex, degrevlex, revlex, neglex, negrevlex, negdeglex,
       negdegrevlex, wdeglex, wdegrevlex, negwdeglex, negwdegrevlex,
       matrix_ordering, weight_matrix, MonomialOrdering, singular,
       is_global, is_local, is_mixed, monomial_ordering,
       permutation_of_terms, weighted_ordering, canonical_weight_matrix


##############################################################################
#
# workhorse: IdealGens
# ideals are (mostly) generated on the Nemo side, but structural computations
# are in Singular. To avoid permanent conversion, the list of generators = sideal
# is captured in IdealGens: for Ocsar this is Vector{MPoly}
#                                 Singular      sideal
#
#TODO/ to think
#  default in Nemo is     :lex
#             Singular is :degrevlex -> better for std
#by default, use different orders???
#make IdealGens use different orders for both? make the type depend on it?
#
#for std: abstraction to allow Christian to be used
#
#type for orderings, use this...
#in general: all algos here needs revision: do they benefit from gb or not?

default_ordering(R::MPolyRing) = degrevlex(gens(R))

mutable struct IdealGens{S}
  Ox::NCRing #Oscar Poly Ring or Algebra
  O::Vector{S}
  Sx # Singular Poly Ring or Algebra, poss. with different ordering
  S::Singular.sideal

<<<<<<< HEAD
  function BiPolyArray(O::Vector{T}) where {T <: NCRingElem}
    return BiPolyArray(parent(O[1]), O)
  end

  function BiPolyArray(Ox::NCRing, O::Vector{T}) where {T <: NCRingElem}
=======
  function IdealGens(O::Vector{T}; keep_ordering::Bool = true, isGB::Bool = false) where {T <: NCRingElem}
    return IdealGens(parent(O[1]), O; keep_ordering = keep_ordering,
                                        isGB = isGB)
  end

  function IdealGens(Ox::NCRing, O::Vector{T}; keep_ordering::Bool = true, isGB::Bool = false) where {T <: NCRingElem}
>>>>>>> 3283703c
    r = new{T}(Ox, O)
    return r
  end

  function IdealGens(Ox::T, S::Singular.sideal) where {T <: NCRing}
    Sx = base_ring(S)
    r = new{elem_type(T)}(Ox)
    r.Sx = Sx
    r.S = S
    return r
  end
end

mutable struct IdealGens{S}
  gens::BiPolyArray{S}
  isGB::Bool
  ord::Orderings.AbsOrdering
  keep_ordering::Bool

  function IdealGens(O::Vector{T}; keep_ordering::Bool = true, isGB::Bool = false) where {T <: NCRingElem}
    return IdealGens(parent(O[1]), O; keep_ordering = keep_ordering,
                                        isGB = isGB)
  end

  function IdealGens(Ox::NCRing, O::Vector{T}; keep_ordering::Bool = true, isGB::Bool = false) where {T <: NCRingElem}
    r = new{T}()
    r.gens = BiPolyArray(Ox, O)
    r.isGB = isGB
    r.keep_ordering = keep_ordering
    return r
  end

  function IdealGens(Ox::T, S::Singular.sideal) where {T <: NCRing}
    r = new{elem_type(T)}()
    r.gens = BiPolyArray(Ox, S)
    r.isGB = S.isGB
    r.keep_ordering = true
    return r
  end
end

<<<<<<< HEAD
function Base.getproperty(idealgens::IdealGens, name::Symbol)
  if name == :Ox
    return getfield(idealgens, :gens).Ox
  elseif name == :O
    return getfield(idealgens, :gens).O
  elseif name == :Sx
    return getfield(idealgens, :gens).Sx
  elseif name == :S
    #singular_assure(idealgens)
    return getfield(idealgens, :gens).S
  elseif name == :gens
    return getfield(idealgens, name)
  elseif name == :isGB
    return getfield(idealgens, name)
  elseif name == :ord
    return getfield(idealgens, name)
  elseif name == :keep_ordering
    return getfield(idealgens, name)
  else
    error("undefined property: ", string(name))
  end
end

function Base.setproperty!(idealgens::IdealGens, name::Symbol, x)
  #=if name == :Ox
    idealgens.gens.Ox = x
  elseif name == :O
    idealgens.gens.O = x
  elseif name == :Sx
    idealgens.gens.Sx = x
  elseif name == :S
    idealgens.gens.S = x=#
  if name == :Ox || name == :O || name == :Sx || name == :S
    setfield!(idealgens.gens, name, x)
  elseif name == :gens
    setfield!(idealgens, name, x)
  elseif name == :isGB
    setfield!(idealgens, name, x)
  elseif name == :ord
    setfield!(idealgens, name, x)
  elseif name == :keep_ordering
    setfield!(idealgens, name, x)
  else
    error("undefined property: ", string(name))
  end
end

function Base.getindex(A::BiPolyArray, ::Val{:S}, i::Int)
=======
function Base.getindex(A::IdealGens, ::Val{:S}, i::Int)
>>>>>>> 3283703c
  if !isdefined(A, :S)
    A.S = Singular.Ideal(A.Sx, [A.Sx(x) for x = A.O])
  end
  return A.S[i]
end

function Base.getindex(A::IdealGens, ::Val{:O}, i::Int)
    if !isdefined(A, :O)
      oscar_assure(A)
  end
  return A.O[i]
end

function Base.length(A::IdealGens)
  if isdefined(A, :S)
    return Singular.ngens(A.S)
  else
    return length(A.O)
  end
end

function Base.iterate(A::IdealGens, s::Int = 1)
  if s > length(A)
    return nothing
  end
  return A[Val(:O), s], s+1
end

Base.eltype(::IdealGens{S}) where S = S

function Base.getindex(A::IdealGens, ::Val{:S}, i::Int)
  return A.gens[Val(:S), i]
end

function Base.getindex(A::IdealGens, ::Val{:O}, i::Int)
  return A.gens[Val(:O), i]
end

function Base.length(A::IdealGens)
  return length(A.gens)
end

function Base.iterate(A::IdealGens, s::Int = 1)
  if s > length(A)
    return nothing
  end
  return A[Val(:O), s], s+1
end

Base.eltype(::IdealGens{S}) where S = S

##############################################################################
#
# Conversion to and from Singular: in particular, some Rings are
# special as they exist natively in Singular and thus should be used
#
##############################################################################
#
# Needs convert(Target(Ring), elem)
# Ring(s.th.)
#
# Singular's polynomial rings are not recursive:
# 1. singular_poly_ring(R::Ring) tries to create a Singular.PolyRing (with
#    elements of type Singular.spoly) isomorphic to R 
# 2. singular_coeff_ring(R::Ring) tries to create a ring isomorphic to R that is
#    acceptable to Singular.jl as 'coefficients'
#
# a real native Singular polynomial ring with Singular's native QQ as coefficients:
#  singular_poly_ring(QQ[t]) => Singular.PolyRing{Singular.n_Q}
#
# Singular's native Fp(5):
#  singular_coeff_ring(GF(5)) => Singular.N_ZpField
#
# Singular wrapper of the Oscar type fmpq_poly:
#  singular_coeff_ring(QQ[t]) => Singular.N_Ring{fmpq_poly}
#
# even more wrappings of the immutable Oscar type gfp_fmpz_elem:
#  singular_coeff_ring(GF(fmpz(5))) => Singular.N_Field{Singular.FieldElemWrapper{GaloisFmpzField, gfp_fmpz_elem}}

for T in [:MPolyRing, :(AbstractAlgebra.Generic.MPolyRing)]
@eval function (Ox::$T)(f::Singular.spoly)
  O = base_ring(Ox)
  Sx = parent(f)
  @assert ngens(Sx) == ngens(Ox)
  g = MPolyBuildCtx(Ox)
  for (c, e) = Base.Iterators.zip(Singular.coefficients(f), Singular.exponent_vectors(f))
    push_term!(g, O(c), e)
  end
  return finish(g)
end
end


function (S::Singular.Rationals)(a::fmpq)
  b = Base.Rational{BigInt}(a)
  return S(b)
end

(F::Singular.N_ZpField)(a::Nemo.gfp_elem) = F(lift(a))
(F::Singular.N_ZpField)(a::Nemo.nmod) = F(lift(a))
(F::Nemo.GaloisField)(a::Singular.n_Zp) = F(Int(a))
(F::Nemo.NmodRing)(a::Singular.n_Zp) = F(Int(a))

#Note: Singular crashes if it gets Nemo.ZZ instead of Singular.ZZ ((Coeffs(17)) instead of (ZZ))
singular_coeff_ring(::Nemo.FlintIntegerRing) = Singular.Integers()
singular_coeff_ring(::Nemo.FlintRationalField) = Singular.Rationals()

# if the characteristic overflows an Int, Singular doesn't support it anyways
singular_coeff_ring(F::Nemo.GaloisField) = Singular.Fp(Int(characteristic(F)))

function singular_coeff_ring(F::Union{Nemo.NmodRing, Nemo.FmpzModRing})
  return Singular.ResidueRing(Singular.Integers(), BigInt(modulus(F)))
end

singular_poly_ring(R::Singular.PolyRing; keep_ordering::Bool = true) = R

# Note: Several Singular functions crash if they get the catch-all
# Singular.CoefficientRing(F) instead of the native Singular equivalent as
# conversions to/from factory are not implemented.
function singular_coeff_ring(K::AnticNumberField)
  minpoly = defining_polynomial(K)
  Qa = parent(minpoly)
  a = gen(Qa)
  SQa, (Sa,) = Singular.FunctionField(Singular.QQ, map(String, symbols(Qa)))
  Sminpoly = SQa(coeff(minpoly, 0))
  for i in 1:degree(minpoly)
    Sminpoly += SQa(coeff(minpoly, i))*Sa^i
  end
  SK, _ = Singular.AlgebraicExtensionField(SQa, Sminpoly)
  return SK
end

function singular_coeff_ring(F::FqNmodFiniteField)
  # TODO: the Fp(Int(char)) can throw
  minpoly = modulus(F)
  Fa = parent(minpoly)
  SFa, (Sa,) = Singular.FunctionField(Singular.Fp(Int(characteristic(F))),
                                                    map(String, symbols(Fa)))
  Sminpoly = SFa(coeff(minpoly, 0))
  for i in 1:degree(minpoly)
    Sminpoly += SFa(coeff(minpoly, i))*Sa^i
  end
  SF, _ = Singular.AlgebraicExtensionField(SFa, Sminpoly)
  return SF
end

#### TODO stuff to move to singular.jl
function (F::Singular.N_FField)(a::Union{nmod, gfp_elem})
  return F(a.data)
end

function (K::FqNmodFiniteField)(a::Singular.n_algExt)
  SK = parent(a)
  SF = parent(Singular.modulus(SK))
  SFa = SF(a)
  numSa = Singular.n_transExt_to_spoly(numerator(SFa))
  denSa = first(coefficients(Singular.n_transExt_to_spoly(denominator(SFa))))
  @assert isone(denSa)
  res = zero(K)
  Ka = gen(K)
  for (c, e) in zip(coefficients(numSa), exponent_vectors(numSa))
    res += K(Int(c))*Ka^e[1]
  end
  return res
end

function (SF::Singular.N_AlgExtField)(a::fq_nmod)
  F = parent(a)
  SFa = gen(SF)
  res = SF(coeff(a, 0))
  for i in 1:degree(F)-1
    res += SF(coeff(a, i))*SFa^i
  end
  return res
end
#### end stuff to move to singular.jl

function singular_poly_ring(Rx::MPolyRing{T}; keep_ordering::Bool = false) where {T <: RingElem}
  if keep_ordering
    return Singular.PolynomialRing(singular_coeff_ring(base_ring(Rx)),
              [string(x) for x = Nemo.symbols(Rx)],
              ordering = ordering(Rx),
              cached = false)[1]
  else
    return Singular.PolynomialRing(singular_coeff_ring(base_ring(Rx)),
              [string(x) for x = Nemo.symbols(Rx)],
              cached = false)[1]
  end
end

function singular_poly_ring(Rx::MPolyRing{T}, ord::Symbol) where {T <: RingElem}
  return Singular.PolynomialRing(singular_coeff_ring(base_ring(Rx)),
              [string(x) for x = Nemo.symbols(Rx)],
              ordering = ord,
              cached = false)[1]
end

function singular_ring(Rx::MPolyRing{T}, ord::Singular.sordering) where {T <: RingElem}
  return Singular.PolynomialRing(singular_coeff_ring(base_ring(Rx)),
              [string(x) for x = Nemo.symbols(Rx)],
              ordering = ord,
              cached = false)[1]
end

function singular_poly_ring(Rx::MPolyRing{T}, ord::MonomialOrdering) where {T <: RingElem}
  return Singular.PolynomialRing(singular_coeff_ring(base_ring(Rx)),
              [string(x) for x = Nemo.symbols(Rx)],
              ordering = singular(ord),
              cached = false)[1]
end


#catch all for generic nemo rings
function Oscar.singular_coeff_ring(F::AbstractAlgebra.Ring)
  return Singular.CoefficientRing(F)
end

#??? needs to coerce into b? assert parent?
function (b::AbstractAlgebra.Ring)(a::Singular.n_unknown)
  Singular.libSingular.julia(Singular.libSingular.cast_number_to_void(a.ptr))::elem_type(b)
end

##############################################################################
#
# Multivariate ideals - also used for the decorated stuff
#
##############################################################################

@Markdown.doc """
    mutable struct MPolyIdeal{S} <: Ideal{S}

Ideal in a multivariate polynomial ring R with elements of type `S`.

Fields:
  * `gens::IdealGens{S}`, a bi-list of generators of the ideal. This is not supposed to be altered ever after assignment of the ideal;
  * `gb::IdealGens{S}`, a field used for caching of Groebner basis computations;
  * `dim::Int`, a field used for caching the dimension of the ideal.
"""
mutable struct MPolyIdeal{S} <: Ideal{S}
  gens::IdealGens{S}
  gb::Dict{MonomialOrdering, IdealGens{S}}
  dim::Int

  function MPolyIdeal(g::Vector{T}) where {T <: MPolyElem}
    return MPolyIdeal(IdealGens(g, keep_ordering = false))
  end

  function MPolyIdeal(Ox::T, s::Singular.sideal) where {T <: MPolyRing}
    r = MPolyIdeal(IdealGens(Ox, s))
    if s.isGB
      ord = monomial_ordering(Ox, ordering(base_ring(s)))
      r.gb[ord] = r.gens
    end
    return r
  end

  function MPolyIdeal(B::IdealGens{T}) where T
    r = new{T}(B, Dict(), -1)
    return r
  end
end

@enable_all_show_via_expressify MPolyIdeal

function AbstractAlgebra.expressify(a::MPolyIdeal; context = nothing)
  return Expr(:call, :ideal, [expressify(g, context = context) for g in collect(a.gens)]...)
end

function ideal(g::Vector{Any})
  return ideal(typeof(g[1])[x for x = g])
end

function ideal(Rx::MPolyRing, s::Singular.sideal)
  return MPolyIdeal(Rx, s)
end

function singular_assure(I::MPolyIdeal)
  singular_assure(I.gens)
end

function singular_assure(I::IdealGens)
  if !isdefined(I, :S)
    I.Sx = singular_poly_ring(I.Ox)
    I.S = Singular.Ideal(I.Sx, elem_type(I.Sx)[I.Sx(x) for x = I.O])
  end
end

function singular_assure(I::IdealGens)
  if !isdefined(I.gens, :S)
    I.gens.Sx = singular_poly_ring(I.Ox, keep_ordering=I.keep_ordering)
    I.gens.S = Singular.Ideal(I.Sx, elem_type(I.Sx)[I.Sx(x) for x = I.O])
  end
  if I.isGB
    I.gens.S.isGB = true
  end
end

function singular_assure(I::MPolyIdeal, ordering::MonomialOrdering)
   singular_assure(I.gens, ordering)
end

function singular_assure(I::IdealGens, ordering::MonomialOrdering)
<<<<<<< HEAD
  if !isdefined(I.gens, :S)
      I.ord = ordering.o
      I.gens.Sx = singular_poly_ring(I.Ox, ordering)
      I.gens.S = Singular.Ideal(I.Sx, elem_type(I.Sx)[I.Sx(x) for x = I.O])
      if I.isGB
          I.gens.S.isGB = true
      end
  else
      #= singular ideal exists, but the singular ring has the wrong ordering
       = attached, thus we have to create a new singular ring and map the ideal. =#
      if !isdefined(I, :ord) || I.ord != ordering.o
          I.ord = ordering.o
          SR    = singular_poly_ring(I.Ox, ordering)
          f     = Singular.AlgebraHomomorphism(I.Sx, SR, gens(SR))
          I.gens.S   = Singular.map_ideal(f, I.S)
          I.gens.Sx  = SR
      end
  end
=======
    if !isdefined(I, :S) 
        I.ord = ordering.o
        I.Sx = singular_poly_ring(I.Ox, ordering)
        I.S = Singular.Ideal(I.Sx, elem_type(I.Sx)[I.Sx(x) for x = I.O])
        if I.isGB
            I.S.isGB = true
        end
    else
        #= singular ideal exists, but the singular ring has the wrong ordering
         = attached, thus we have to create a new singular ring and map the ideal. =#
        if !isdefined(I, :ord) || I.ord != ordering.o
            I.ord = ordering.o
            SR    = singular_poly_ring(I.Ox, ordering)
            f     = Singular.AlgebraHomomorphism(I.Sx, SR, gens(SR))
            I.S   = Singular.map_ideal(f, I.S)
            I.Sx  = SR
        end
    end
>>>>>>> 3283703c
end 

function oscar_assure(I::MPolyIdeal)
  if !isdefined(I.gens.gens, :O)
    I.gens.O = [I.gens.Ox(x) for x = gens(I.gens.S)]
  end
end

<<<<<<< HEAD
function oscar_assure(B::BiPolyArray)
  if !isdefined(B, :O) || !isassigned(B.O, 1)
=======
function oscar_assure(B::IdealGens)
  if !isdefined(B, :O) || !isassigned(B.O, 1)
>>>>>>> 3283703c
    B.O = [B.Ox(x) for x = gens(B.S)]
  end
end

function oscar_assure(B::IdealGens)
  oscar_assure(B.gens)
end

function Base.copy(f::MPolyElem)
    Ox = parent(f)
    g = MPolyBuildCtx(Ox)
    for (c,e) = Base.Iterators.zip(MPolyCoeffs(f), MPolyExponentVectors(f))
        push_term!(g, c, e)
    end
    return finish(g)
end

function map_entries(R, M::Singular.smatrix)
  s = nrows(M), ncols(M)
  S = parent(R(zero(base_ring(M))))
  return matrix(S, s[1], s[2], elem_type(S)[R(M[i,j]) for i=1:s[1] for j=1:s[2]])
end

function syzygy_module(a::Vector{MPolyElem})
  #only graded modules exist
  error("not implemented yet")
end

function (F::Generic.FreeModule)(s::Singular.svector)
  pv = Tuple{Int, elem_type(base_ring(F))}[]
  pos = Int[]
  values = []
  Rx = base_ring(F)
  R = base_ring(Rx)
  for (i, e, c) = s
    f = Base.findfirst(x->x==i, pos)
    if f === nothing
      push!(values, MPolyBuildCtx(Rx))
      f = length(values)
      push!(pos, i)
    end
    push_term!(values[f], R(c), e)
  end
  pv = Tuple{Int, elem_type(Rx)}[(pos[i], finish(values[i])) for i=1:length(pos)]
  e = zero(F)
  for (k,v) = pv
    e += v*gen(F, k)
  end
  return e
end

@doc Markdown.doc"""
    jacobi_matrix(f::MPolyElem)

Given a polynomial $f$ this function returns the Jacobian matrix ``J_f=(\partial_{x_1}f,...,\partial_{x_n}f)^T`` of $f$.
"""
function jacobi_matrix(f::MPolyElem)
  R = parent(f)
  n = nvars(R)
  return matrix(R, n, 1, [derivative(f, i) for i=1:n])
end

@doc Markdown.doc"""
    jacobi_ideal(f::MPolyElem)

Given a polynomial $f$ this function returns the Jacobian ideal of $f$.
"""
function jacobi_ideal(f::MPolyElem)
  R = parent(f)
  n = nvars(R)
  return ideal(R, [derivative(f, i) for i=1:n])
end

@doc Markdown.doc"""
    jacobi_matrix(g::Vector{<:MPolyElem})

Given an array ``g=[f_1,...,f_m]`` of polynomials over the same base ring,
this function returns the Jacobian matrix ``J=(\partial_{x_i}f_j)_{i,j}`` of ``g``.
"""
function jacobi_matrix(g::Vector{<:MPolyElem})
  R = parent(g[1])
  n = nvars(R)
  @assert all(x->parent(x) == R, g)
  return matrix(R, n, length(g), [derivative(x, i) for i=1:n for x = g])
end

##########################################
#
# Singular library related functions
#
##########################################

##########################
#
# basic maps
#
##########################
function im_func(f::MPolyElem, S::MPolyRing, i::Vector{Int})
  O = base_ring(S)
  g = MPolyBuildCtx(S)
  for (c, e) = Base.Iterators.zip(MPolyCoeffs(f), MPolyExponentVectors(f))
    f = zeros(Int, nvars(S))
    for j=1:length(e)
      if i[j] == 0
        e[j] != 0 && error("illegal map: var $(j) is used")
      else
        f[i[j]] = e[j]
      end
    end
    push_term!(g, O(c), f)
  end
  return finish(g)
end


abstract type OscarMap <: SetMap end

mutable struct MPolyHom_vars{T1, T2}  <: Map{T1, T2, Hecke.HeckeMap, MPolyHom_vars}
  header::Hecke.MapHeader
  i::Vector{Int}

  function MPolyHom_vars{T1, T2}(R::T1, S::T2, i::Vector{Int}) where {T1 <: MPolyRing, T2 <: MPolyRing}
    p = sortperm(i)
    j = Int[]
    for h = 1:length(p)
      if i[p[h]] != 0
        j = p[h:length(p)]
        break
      end
    end
    header = MapHeader{T1, T2}(R, S, x -> im_func(x, S, i), y-> im_func(y, R, j))
    return new(header, i)
  end

  function MPolyHom_vars{T1, T2}(R::T1, S::T2; type::Symbol = :none) where {T1 <: MPolyRing, T2 <: MPolyRing}

    if type == :names
      i = Int[]
      for h = symbols(R)
        push!(i, findfirst(x -> x == h, symbols(S)))
      end
      return MPolyHom_vars{T1, T2}(R, S, i)
    end
    error("type not supported")
  end
end

(f::MPolyHom_vars)(g::MPolyElem) = image(f, g)

function Hecke.hom(R::MPolyRing, S::MPolyRing, i::Vector{Int})
  return MPolyHom_vars{typeof(R), typeof(S)}(R, S, i)
end

function _lift(S::Singular.sideal, T::Singular.sideal)
  R = base_ring(S)
  @assert base_ring(T) == R
  c, r = Singular.libSingular.id_Lift(S.ptr, T.ptr, R.ptr)
  M = Singular.Module(R, c)

  if Singular.ngens(M) == 0 || iszero(M[1])
    error("elem not in module")
  end
  return M
end

#TODO: return a matrix??
@doc Markdown.doc"""
    coordinates(a::Vector{<:MPolyElem}, b::Vector{<:MPolyElem})

Tries to write the entries of `b` as linear combinations of `a`.
"""
function coordinates(a::Vector{<:MPolyElem}, b::Vector{<:MPolyElem})
  ia = ideal(a)
  ib = ideal(b)
  singular_assure(ia)
  singular_assure(ib)
  c = _lift(ia.gens.S, ib.gens.S)
  F = free_module(parent(a[1]), length(a))
  return [F(c[x]) for x = 1:Singular.ngens(c)]
end

function coordinates(a::Vector{<:MPolyElem}, b::MPolyElem)
  return coordinates(a, [b])[1]
end

function terms(f::MPolyElem, ord::MonomialOrdering)
  perm = permutation_of_terms(f, ord)
  return ( term(f, perm[i]) for i = 1:length(f) )
end

function coefficients(f::MPolyElem, ord::MonomialOrdering)
  perm = permutation_of_terms(f, ord)
  return ( coeff(f, perm[i]) for i = 1:length(f) )
end

function exponent_vectors(f::MPolyElem, ord::MonomialOrdering)
  perm = permutation_of_terms(f, ord)
  return ( exponent_vector(f, perm[i]) for i = 1:length(f) )
end

function monomials(f::MPolyElem, ord::MonomialOrdering)
  perm = permutation_of_terms(f, ord)
  return ( monomial(f, perm[i]) for i = 1:length(f) )
end

for s in (:terms, :coefficients, :exponent_vectors, :monomials)
  @eval begin
    function ($s)(f::MPolyElem, ord::Symbol)
      R = parent(f)
      if ord == ordering(R)
        return ($s)(f)
      end
      return ($s)(f, monomial_ordering(gens(R), ord))
    end

    function ($s)(f::MPolyElem, M::Union{ Matrix{T}, MatElem{T} }) where T
      R = parent(f)
      return ($s)(f, matrix_ordering(gens(R), M))
    end

    function ($s)(f::MPolyElem, ord::Symbol, weights::Vector{Int})
      R = parent(f)
      return ($s)(f, monomial_ordering(gens(R), ord, weights))
    end
  end
end

for s in ("term", "coefficient", "monomial")
  @eval begin
    function ($(Symbol("leading_$s")))(args...)
      return first($(Symbol("$(s)s"))(args...))
    end
  end
end

function leading_term(f::MPolyElem)
  return leading_term(f, ordering(parent(f)))
end

function leading_coefficient(f::MPolyElem)
  return leading_coefficient(f, ordering(parent(f)))
end

function leading_monomial(f::MPolyElem)
  return leading_monomial(f, ordering(parent(f)))
end

##############################################################################
#
##############################################################################

#=
function factor(f::MPolyElem)
  I = ideal(parent(f), [f])
  fS = Singular.factor(I.gens[Val(:S), 1])
  R = parent(f)
  return Nemo.Fac(R(fS.unit), Dict(R(k) =>v for (k,v) = fS.fac))
end
=#

# generic fallback since this is not implemented specifically anywhere yet
function is_irreducible(a::MPolyElem)
  af = factor(a)
  return !(length(af.fac) > 1 || any(x->x>1, values(af.fac)))
end

################################################################################

@doc Markdown.doc"""
    divrem(a::Vector{T}, b::Vector{T}) where T <: MPolyElem{S} where S <: RingElem
Return an array of tuples (qi, ri) consisting of an array of polynomials qi, one
for each polynomial in b, and a polynomial ri such that
a[i] = sum_i b[i]*qi + ri.
"""
function divrem(a::Vector{T}, b::Vector{T}) where T <: MPolyElem{S} where S <: RingElem
  return [divrem(x, b) for x in a]
end

################################################################################

function Base.:*(f::MPolyElem, I::MPolyIdeal)
  R = base_ring(I)
  R == parent(f) || error("base rings do not match")
  return ideal(R, f.*gens(I))
end

*(I::MPolyIdeal, f::MPolyElem) = f*I

################################################################################
<|MERGE_RESOLUTION|>--- conflicted
+++ resolved
@@ -181,31 +181,22 @@
 
 default_ordering(R::MPolyRing) = degrevlex(gens(R))
 
-mutable struct IdealGens{S}
+mutable struct BiPolyArray{S}
   Ox::NCRing #Oscar Poly Ring or Algebra
   O::Vector{S}
   Sx # Singular Poly Ring or Algebra, poss. with different ordering
   S::Singular.sideal
 
-<<<<<<< HEAD
   function BiPolyArray(O::Vector{T}) where {T <: NCRingElem}
     return BiPolyArray(parent(O[1]), O)
   end
 
   function BiPolyArray(Ox::NCRing, O::Vector{T}) where {T <: NCRingElem}
-=======
-  function IdealGens(O::Vector{T}; keep_ordering::Bool = true, isGB::Bool = false) where {T <: NCRingElem}
-    return IdealGens(parent(O[1]), O; keep_ordering = keep_ordering,
-                                        isGB = isGB)
-  end
-
-  function IdealGens(Ox::NCRing, O::Vector{T}; keep_ordering::Bool = true, isGB::Bool = false) where {T <: NCRingElem}
->>>>>>> 3283703c
     r = new{T}(Ox, O)
     return r
   end
 
-  function IdealGens(Ox::T, S::Singular.sideal) where {T <: NCRing}
+  function BiPolyArray(Ox::T, S::Singular.sideal) where {T <: NCRing}
     Sx = base_ring(S)
     r = new{elem_type(T)}(Ox)
     r.Sx = Sx
@@ -242,7 +233,6 @@
   end
 end
 
-<<<<<<< HEAD
 function Base.getproperty(idealgens::IdealGens, name::Symbol)
   if name == :Ox
     return getfield(idealgens, :gens).Ox
@@ -291,23 +281,20 @@
 end
 
 function Base.getindex(A::BiPolyArray, ::Val{:S}, i::Int)
-=======
-function Base.getindex(A::IdealGens, ::Val{:S}, i::Int)
->>>>>>> 3283703c
   if !isdefined(A, :S)
     A.S = Singular.Ideal(A.Sx, [A.Sx(x) for x = A.O])
   end
   return A.S[i]
 end
 
-function Base.getindex(A::IdealGens, ::Val{:O}, i::Int)
+function Base.getindex(A::BiPolyArray, ::Val{:O}, i::Int)
     if !isdefined(A, :O)
       oscar_assure(A)
   end
   return A.O[i]
 end
 
-function Base.length(A::IdealGens)
+function Base.length(A::BiPolyArray)
   if isdefined(A, :S)
     return Singular.ngens(A.S)
   else
@@ -315,14 +302,14 @@
   end
 end
 
-function Base.iterate(A::IdealGens, s::Int = 1)
+function Base.iterate(A::BiPolyArray, s::Int = 1)
   if s > length(A)
     return nothing
   end
   return A[Val(:O), s], s+1
 end
 
-Base.eltype(::IdealGens{S}) where S = S
+Base.eltype(::BiPolyArray{S}) where S = S
 
 function Base.getindex(A::IdealGens, ::Val{:S}, i::Int)
   return A.gens[Val(:S), i]
@@ -574,7 +561,7 @@
   singular_assure(I.gens)
 end
 
-function singular_assure(I::IdealGens)
+function singular_assure(I::BiPolyArray)
   if !isdefined(I, :S)
     I.Sx = singular_poly_ring(I.Ox)
     I.S = Singular.Ideal(I.Sx, elem_type(I.Sx)[I.Sx(x) for x = I.O])
@@ -596,7 +583,6 @@
 end
 
 function singular_assure(I::IdealGens, ordering::MonomialOrdering)
-<<<<<<< HEAD
   if !isdefined(I.gens, :S)
       I.ord = ordering.o
       I.gens.Sx = singular_poly_ring(I.Ox, ordering)
@@ -615,26 +601,6 @@
           I.gens.Sx  = SR
       end
   end
-=======
-    if !isdefined(I, :S) 
-        I.ord = ordering.o
-        I.Sx = singular_poly_ring(I.Ox, ordering)
-        I.S = Singular.Ideal(I.Sx, elem_type(I.Sx)[I.Sx(x) for x = I.O])
-        if I.isGB
-            I.S.isGB = true
-        end
-    else
-        #= singular ideal exists, but the singular ring has the wrong ordering
-         = attached, thus we have to create a new singular ring and map the ideal. =#
-        if !isdefined(I, :ord) || I.ord != ordering.o
-            I.ord = ordering.o
-            SR    = singular_poly_ring(I.Ox, ordering)
-            f     = Singular.AlgebraHomomorphism(I.Sx, SR, gens(SR))
-            I.S   = Singular.map_ideal(f, I.S)
-            I.Sx  = SR
-        end
-    end
->>>>>>> 3283703c
 end 
 
 function oscar_assure(I::MPolyIdeal)
@@ -643,13 +609,8 @@
   end
 end
 
-<<<<<<< HEAD
 function oscar_assure(B::BiPolyArray)
   if !isdefined(B, :O) || !isassigned(B.O, 1)
-=======
-function oscar_assure(B::IdealGens)
-  if !isdefined(B, :O) || !isassigned(B.O, 1)
->>>>>>> 3283703c
     B.O = [B.Ox(x) for x = gens(B.S)]
   end
 end
